use anyhow::Context;
use tracing::{debug, info};

use crate::{
  common::{
    platform::{NativeWindow, Platform},
    LengthValue, Point, TilingDirection,
  },
  containers::{
    commands::{
      attach_container, detach_container, move_container_within_tree,
      wrap_in_split_container,
    },
    traits::{CommonGetters, PositionGetters, TilingDirectionGetters},
    Container, SplitContainer, TilingContainer, WindowContainer,
  },
  try_warn,
  user_config::UserConfig,
  windows::{
    commands::{resize_window, update_window_state},
    traits::WindowGetters,
    ActiveDragOperation, NonTilingWindow, TilingWindow, WindowState,
  },
  wm_state::WmState,
};

/// Handles the event for when a window is finished being moved or resized
/// by the user (e.g. via the window's drag handles).
///
/// This resizes the window if it's a tiling window and attach a dragged
/// floating window.
pub fn handle_window_moved_or_resized_end(
  native_window: NativeWindow,
  state: &mut WmState,
  config: &UserConfig,
) -> anyhow::Result<()> {
  let found_window = state.window_from_native(&native_window);

  if let Some(window) = found_window {
    // TODO: Log window details.

    let new_rect = try_warn!(window.native().refresh_frame_position());
    let old_rect = window.to_rect()?;

    let width_delta = new_rect.width() - old_rect.width();
    let height_delta = new_rect.height() - old_rect.height();

    match &window {
      WindowContainer::NonTilingWindow(window) => {
        if let Some(active_drag) = window.active_drag() {
          if active_drag.is_from_tiling
            && active_drag.operation == Some(ActiveDragOperation::Moving)
          {
            // Window is a temporary floating window that should be
            // reverted back to tiling.
            drop_as_tiling_window(window.clone(), state, config)?;
          }
        }
      }
      WindowContainer::TilingWindow(window) => {
        info!("Tiling window resized");

        let parent = window.parent().context("No parent.")?;

        // Snap window to its original position if it's the only window in
        // the workspace.
        if parent.is_workspace() && window.tiling_siblings().count() == 0 {
          state
            .pending_sync
            .containers_to_redraw
            .push(window.clone().into());

          return Ok(());
        }

        resize_window(
          window.clone().into(),
          Some(LengthValue::from_px(width_delta)),
          Some(LengthValue::from_px(height_delta)),
          state,
        )?;

        state.pending_sync.containers_to_redraw.push(parent);
      }
    }

    window.set_active_drag(None);
  }

  Ok(())
}

/// Handles window move events
fn drop_as_tiling_window(
  moved_window: NonTilingWindow,
  state: &mut WmState,
  config: &UserConfig,
) -> anyhow::Result<()> {
  info!("Tiling window drag end event.");
  let mouse_pos = Platform::mouse_position()?;

<<<<<<< HEAD
  let window_under_cursor =
    tiling_window_at_mouse_pos(&moved_window, &mouse_pos, state);

  if let None = window_under_cursor {
=======
  // Get the workspace, split containers, and other windows under the
  // dragged window.
  let containers_at_pos = state
    .containers_at_point(&mouse_pos)
    .into_iter()
    .filter(|container| container.id() != moved_window.id());

  let workspace = moved_window.workspace().context("No workspace.")?;

  // Get the deepest direction container under the dragged window.
  let target_parent: DirectionContainer = containers_at_pos
    .filter_map(|container| container.as_direction_container().ok())
    .fold(workspace.into(), |acc, container| {
      if container.ancestors().count() > acc.ancestors().count() {
        container
      } else {
        acc
      }
    });

  // If the target parent has no children (i.e. an empty workspace), then
  // add the window directly.
  if target_parent.tiling_children().count() == 0 {
>>>>>>> 6f6795c1
    update_window_state(
      moved_window.clone().into(),
      WindowState::Tiling,
      state,
      config,
    )?;

    return Ok(());
  }

<<<<<<< HEAD
  let window_under_cursor = window_under_cursor.unwrap();
  let tiling_direction = get_split_direction(&window_under_cursor)?;
  let new_window_position = get_drop_position(
    &mouse_pos,
    &window_under_cursor,
    &tiling_direction,
  )?;

  let parent = window_under_cursor
    .direction_container()
    .context("The window has no direction container")?;
  let parent_tiling_direction: TilingDirection = parent.tiling_direction();

  move_window_to_target(
    state,
    config,
    moved_window.clone(),
    window_under_cursor.clone(),
    &parent.into(),
    parent_tiling_direction,
    tiling_direction,
    new_window_position,
  )?;
=======
  let tiling_direction = target_parent.tiling_direction();

  let nearest_container = target_parent
    .children()
    .into_iter()
    .filter_map(|container| container.as_tiling_container().ok())
    .try_fold(None, |acc: Option<TilingContainer>, container| {
      let distance = |container: &TilingContainer| -> anyhow::Result<i32> {
        let rect = container.to_rect()?;

        Ok(match tiling_direction {
          TilingDirection::Horizontal => (rect.x() - mouse_pos.x)
            .abs()
            .min((rect.x() + rect.width() - mouse_pos.x).abs()),
          TilingDirection::Vertical => (rect.y() - mouse_pos.y)
            .abs()
            .min((rect.y() + rect.height() - mouse_pos.y).abs()),
        })
      };

      match acc {
        Some(acc) => {
          let is_nearer = distance(&acc)? < distance(&container)?;
          anyhow::Ok(Some(if is_nearer { acc } else { container }))
        }
        None => Ok(Some(container)),
      }
    })?
    .context("No nearest container.")?;
>>>>>>> 6f6795c1

  state.pending_sync.containers_to_redraw.push(
    window_under_cursor
      .workspace()
      .context("No workspace")?
      .into(),
  );

  Ok(())
}

/// Gets the window under the mouse position excluding the dragged window.
fn tiling_window_at_mouse_pos(
  exclude_window: &NonTilingWindow,
  mouse_position: &Point,
  state: &WmState,
) -> Option<TilingWindow> {
  state
    .window_containers_at_position(mouse_position)
    .into_iter()
    .filter_map(|window| window.as_tiling_window().cloned())
    .filter(|window| window.id() != exclude_window.id())
    .next()
}

fn move_window_to_target(
  state: &mut WmState,
  config: &UserConfig,
  moved_window: NonTilingWindow,
  target_window: TilingWindow,
  target_window_parent: &Container,
  current_tiling_direction: TilingDirection,
  new_tiling_direction: TilingDirection,
  drop_position: DropPosition,
) -> anyhow::Result<()> {
  update_window_state(
    moved_window.as_window_container().unwrap(),
    WindowState::Tiling,
    state,
    config,
  )?;

<<<<<<< HEAD
  let moved_window = state
    .windows()
    .iter()
    .find(|w| w.id() == moved_window.id())
    .context("couldn't find the new tiled window")?
    .as_tiling_window()
    .context("window is not a tiled window")?
    .clone();

  // TODO: We can optimize that by not detaching and attaching the window
  // Little trick to get the right index
  detach_container(Container::TilingWindow(moved_window.clone()))?;
  let target_window_index = target_window.index();
  attach_container(
    &Container::TilingWindow(moved_window.clone()),
    target_window_parent,
    None,
  )?;

  let target_index = match drop_position {
    DropPosition::Start => target_window_index,
    DropPosition::End => target_window_index + 1,
  };

  match (new_tiling_direction, current_tiling_direction) {
    (TilingDirection::Horizontal, TilingDirection::Horizontal)
    | (TilingDirection::Vertical, TilingDirection::Vertical) => {
      move_container_within_tree(
        Container::TilingWindow(moved_window.clone()),
        target_window_parent.clone(),
        target_index,
        state,
      )?;
    }
    (TilingDirection::Horizontal, TilingDirection::Vertical) => {
      create_split_container(
        TilingDirection::Horizontal,
        config,
        moved_window,
        target_window,
        drop_position,
        &target_window_parent,
      )?;
    }
    (TilingDirection::Vertical, TilingDirection::Horizontal) => {
      create_split_container(
        TilingDirection::Vertical,
        config,
        moved_window,
        target_window,
        drop_position,
        &target_window_parent,
      )?;
    }
  }
=======
  move_container_within_tree(
    moved_window.into(),
    target_parent.clone().into(),
    target_index,
    state,
  )?;

  state
    .pending_sync
    .containers_to_redraw
    .push(target_parent.into());
>>>>>>> 6f6795c1

  Ok(())
}

/// Creates a split container and moves the target window and the moved
/// window inside at the dropped position
fn create_split_container(
  tiling_direction: TilingDirection,
  config: &UserConfig,
  moved_window: TilingWindow,
  target_window: TilingWindow,
  dropped_position: DropPosition,
  parent: &Container,
) -> anyhow::Result<()> {
  let target_index_inside_split_container = match dropped_position {
    DropPosition::Start => 0,
    DropPosition::End => 1,
  };

  let split_container = SplitContainer::new(
    tiling_direction,
    config.value.gaps.inner_gap.clone(),
  );

  let mut split_container_children =
    vec![TilingContainer::TilingWindow(target_window)];

  split_container_children.insert(
    target_index_inside_split_container,
    TilingContainer::TilingWindow(moved_window),
  );

  wrap_in_split_container(
    split_container,
    parent.clone(),
    split_container_children,
  )?;
  Ok(())
}

/// Represents where the window was dropped over another one.
/// It depends on the tiling direction.
///
/// [DropPosition::Start] can either be the top or left side.
/// [DropPosition::Stop] can either be bottom or right side.
#[derive(Debug)]
enum DropPosition {
  Start,
  End,
}

/// Determines the drop position for a window based on the mouse position
/// and tiling direction.
///
/// This function calculates whether a window should be dropped at the
/// start or end of a tiling layout, depending on the mouse position
/// relative to the middle of the target window.
fn get_drop_position(
  mouse_position: &Point,
  window: &TilingWindow,
  tiling_direction: &TilingDirection,
) -> anyhow::Result<DropPosition> {
  let rect = window.to_rect()?;

  match tiling_direction {
    TilingDirection::Vertical => {
      let middle = rect.top + (rect.height() / 2);
      if mouse_position.y < middle {
        Ok(DropPosition::Start)
      } else {
        Ok(DropPosition::End)
      }
    }
    TilingDirection::Horizontal => {
      let middle = rect.left + (rect.width() / 2);
      if mouse_position.x < middle {
        Ok(DropPosition::Start)
      } else {
        Ok(DropPosition::End)
      }
    }
  }
}

/// Determines the optimal split direction for a given window.
///
/// This function decides whether a window should be split vertically or
/// horizontally based on its current dimensions.
fn get_split_direction(
  window: &TilingWindow,
) -> anyhow::Result<TilingDirection> {
  let rect = window.to_rect()?;

  if rect.height() > rect.width() {
    Ok(TilingDirection::Vertical)
  } else {
    Ok(TilingDirection::Horizontal)
  }
}<|MERGE_RESOLUTION|>--- conflicted
+++ resolved
@@ -99,36 +99,10 @@
   info!("Tiling window drag end event.");
   let mouse_pos = Platform::mouse_position()?;
 
-<<<<<<< HEAD
   let window_under_cursor =
     tiling_window_at_mouse_pos(&moved_window, &mouse_pos, state);
 
   if let None = window_under_cursor {
-=======
-  // Get the workspace, split containers, and other windows under the
-  // dragged window.
-  let containers_at_pos = state
-    .containers_at_point(&mouse_pos)
-    .into_iter()
-    .filter(|container| container.id() != moved_window.id());
-
-  let workspace = moved_window.workspace().context("No workspace.")?;
-
-  // Get the deepest direction container under the dragged window.
-  let target_parent: DirectionContainer = containers_at_pos
-    .filter_map(|container| container.as_direction_container().ok())
-    .fold(workspace.into(), |acc, container| {
-      if container.ancestors().count() > acc.ancestors().count() {
-        container
-      } else {
-        acc
-      }
-    });
-
-  // If the target parent has no children (i.e. an empty workspace), then
-  // add the window directly.
-  if target_parent.tiling_children().count() == 0 {
->>>>>>> 6f6795c1
     update_window_state(
       moved_window.clone().into(),
       WindowState::Tiling,
@@ -139,7 +113,6 @@
     return Ok(());
   }
 
-<<<<<<< HEAD
   let window_under_cursor = window_under_cursor.unwrap();
   let tiling_direction = get_split_direction(&window_under_cursor)?;
   let new_window_position = get_drop_position(
@@ -163,37 +136,6 @@
     tiling_direction,
     new_window_position,
   )?;
-=======
-  let tiling_direction = target_parent.tiling_direction();
-
-  let nearest_container = target_parent
-    .children()
-    .into_iter()
-    .filter_map(|container| container.as_tiling_container().ok())
-    .try_fold(None, |acc: Option<TilingContainer>, container| {
-      let distance = |container: &TilingContainer| -> anyhow::Result<i32> {
-        let rect = container.to_rect()?;
-
-        Ok(match tiling_direction {
-          TilingDirection::Horizontal => (rect.x() - mouse_pos.x)
-            .abs()
-            .min((rect.x() + rect.width() - mouse_pos.x).abs()),
-          TilingDirection::Vertical => (rect.y() - mouse_pos.y)
-            .abs()
-            .min((rect.y() + rect.height() - mouse_pos.y).abs()),
-        })
-      };
-
-      match acc {
-        Some(acc) => {
-          let is_nearer = distance(&acc)? < distance(&container)?;
-          anyhow::Ok(Some(if is_nearer { acc } else { container }))
-        }
-        None => Ok(Some(container)),
-      }
-    })?
-    .context("No nearest container.")?;
->>>>>>> 6f6795c1
 
   state.pending_sync.containers_to_redraw.push(
     window_under_cursor
@@ -212,8 +154,15 @@
   state: &WmState,
 ) -> Option<TilingWindow> {
   state
-    .window_containers_at_position(mouse_position)
+    .containers_at_point(mouse_position)
     .into_iter()
+    .filter_map(|container| match container {
+      Container::TilingWindow(t) => Some(WindowContainer::TilingWindow(t)),
+      Container::NonTilingWindow(nt) => {
+        Some(WindowContainer::NonTilingWindow(nt))
+      }
+      _ => None,
+    })
     .filter_map(|window| window.as_tiling_window().cloned())
     .filter(|window| window.id() != exclude_window.id())
     .next()
@@ -236,7 +185,6 @@
     config,
   )?;
 
-<<<<<<< HEAD
   let moved_window = state
     .windows()
     .iter()
@@ -292,19 +240,6 @@
       )?;
     }
   }
-=======
-  move_container_within_tree(
-    moved_window.into(),
-    target_parent.clone().into(),
-    target_index,
-    state,
-  )?;
-
-  state
-    .pending_sync
-    .containers_to_redraw
-    .push(target_parent.into());
->>>>>>> 6f6795c1
 
   Ok(())
 }
